--- conflicted
+++ resolved
@@ -25,12 +25,8 @@
 
 See also: [`static`](@ref), [`is_static`](@ref)
 """
-<<<<<<< HEAD
-known(x) = known(typeof(x))
-=======
 known
 @aggressive_constprop known(x) = known(typeof(x))
->>>>>>> 3667013e
 known(::Type{T}) where {T} = nothing
 known(::Type{StaticInt{N}}) where {N} = N::Int
 known(::Type{StaticFloat64{N}}) where {N} = N::Float64
@@ -85,12 +81,8 @@
 
 See also: [`static`](@ref), [`known`](@ref)
 """
-<<<<<<< HEAD
-is_static(x) = is_static(typeof(x))
-=======
 is_static
 @aggressive_constprop is_static(x) = is_static(typeof(x))
->>>>>>> 3667013e
 is_static(::Type{T}) where {T<:StaticInt} = True()
 is_static(::Type{T}) where {T<:StaticBool} = True()
 is_static(::Type{T}) where {T<:StaticSymbol} = True()
